import warnings

import numpy as np
from scipy.optimize import linear_sum_assignment

from dipy.align.bundlemin import distance_matrix_mdf
from dipy.align.cpd import DeformableRegistration
from dipy.align.streamlinear import slr_with_qbx
from dipy.segment.clustering import QuickBundles
from dipy.segment.metricspeed import AveragePointwiseEuclideanMetric
from dipy.stats.analysis import assignment_map
from dipy.tracking.streamline import Streamlines, length, unlist_streamlines
from dipy.viz.plotting import bundle_shape_profile


def average_bundle_length(bundle):
    """Find average Euclidean length of the bundle in mm.

    Parameters
    ----------
    bundle : Streamlines
        Bundle who's average length is to be calculated.

    Returns
    -------
    int
        Average Euclidean length of bundle in mm.

    """
    metric = AveragePointwiseEuclideanMetric()
    qb = QuickBundles(threshold=85.0, metric=metric)
    clusters = qb.cluster(bundle)
    centroids = Streamlines(clusters.centroids)

    return length(centroids)[0]


def find_missing(lst, cb):
    """Find unmatched streamline indices in moving bundle.

    Parameters
    ----------
    lst : List
        List of integers containing all the streamlines indices in moving
        bundle.
    cb : List
        List of integers containing streamline indices of the moving bundle
        that were not matched to any streamline in static bundle.

    Returns
    -------
    list
        List containing unmatched streamlines from moving bundle

    """
    return [x for x in range(0, len(cb)) if x not in lst]


<<<<<<< HEAD
def bundlewarp(static, moving, dist=None, alpha=0.5, beta=20, max_iter=15,
               affine=True):
=======
def bundlewarp(static, moving, dist=None, alpha=0.3, beta=20, max_iter=15, affine=True):
>>>>>>> 19ae6a6b
    """Register two bundles using nonlinear method.

    Parameters
    ----------
    static : Streamlines
        Reference/fixed bundle

    moving : Streamlines
        Target bundle that will be moved/registered to match the static bundle

    dist : float, optional.
        Precomputed distance matrix (default None)

    alpha : float, optional
        Represents the trade-off between regularizing the deformation and
        having points match very closely. Lower value of alpha means high
        deformations (default 0.5)

    beta : int, optional
        Represents the strength of the interaction between points
        Gaussian kernel size (default 20)

    max_iter : int, optional
        Maximum number of iterations for deformation process in ml-CPD method
        (default 15)

    affine : boolean, optional
        If False, use rigid registration as starting point (default True)

    Returns
    -------
    deformed_bundle : Streamlines
        Nonlinearly moved bundle (warped bundle)

    moving_aligned : Streamlines
        Linearly moved bundle (affinely moved)

    dist : np.ndarray
        Float array containing distance between moving and static bundle

    matched_pairs : np.ndarray
        Int array containing streamline correspondences between two bundles

    warp : np.ndarray
        Nonlinear warp map generated by BundleWarp

    References
    ----------
    .. [Chandio2023] Chandio et al. "BundleWarp, streamline-based nonlinear
            registration of white matter tracts." bioRxiv (2023): 2023-01.

    """
    if alpha <= 0.01:
        warnings.warn(
            "Using alpha<=0.01 will result in extreme deformations", stacklevel=2
        )

    if average_bundle_length(static) <= 50:
        beta = 10

    x0 = "affine" if affine else "rigid"
    moving_aligned, _, _, _ = slr_with_qbx(static, moving, x0=x0, rm_small_clusters=0)

    if dist is not None:
        print("using pre-computed distances")
    else:
        dist = distance_matrix_mdf(static, moving_aligned).T

    matched_pairs = np.zeros((len(moving), 2))
    matched_pairs1 = np.asarray(linear_sum_assignment(dist)).T

    for mt in matched_pairs1:
        matched_pairs[mt[0]] = mt

    num = len(matched_pairs1)

    all_pairs = list(matched_pairs1[:, 0])
    all_matched = False

    while all_matched is False:
        num = len(all_pairs)

        if num < len(moving):
            ml = find_missing(all_pairs, moving)

            dist2 = dist[:][ml]

            # dist2 has distance among unmatched streamlines of moving bundle
            # and all static bundle's streamlines

            matched_pairs2 = np.asarray(linear_sum_assignment(dist2)).T

            for i in range(matched_pairs2.shape[0]):
                matched_pairs2[i][0] = ml[matched_pairs2[i][0]]

            for mt in matched_pairs2:
                matched_pairs[mt[0]] = mt

            all_pairs.extend(matched_pairs2[:, 0])

            num2 = num + len(matched_pairs2)
            if num2 == len(moving):
                all_matched = True
                num = num2
        else:
            all_matched = True

    deformed_bundle = Streamlines([])
    warp = []

    # Iterate over each pair of streamlines and deform them
    # Append deformed streamlines in deformed_bundle

    for _, pairs in enumerate(matched_pairs):
        s1 = static[int(pairs[1])]
        s2 = moving_aligned[int(pairs[0])]

        static_s = s1
        moving_s = s2

        reg = DeformableRegistration(
            X=static_s, Y=moving_s, alpha=alpha, beta=beta, max_iterations=max_iter
        )
        ty, pr = reg.register()
        ty = ty.astype(float)
        deformed_bundle.append(ty)
        warp.append(pr)

    # Returns deformed bundle, affinely moved bundle, distance matrix,
    # streamline correspondences, and warp field
    return deformed_bundle, moving_aligned, dist, matched_pairs, warp


def bundlewarp_vector_filed(moving_aligned, deformed_bundle):
    """Calculate vector fields.

    Vector field computation as the difference between each streamline point
    in the deformed and linearly aligned bundles

    Parameters
    ----------
    moving_aligned : Streamlines
        Linearly (affinely) moved bundle
    deformed_bundle : Streamlines
        Nonlinearly (warped) bundle

    Returns
    -------
    offsets : List
        Vector field modules
    directions : List
        Unitary vector directions
    colors : List
    """
    points_aligned, _ = unlist_streamlines(moving_aligned)
    points_deformed, _ = unlist_streamlines(deformed_bundle)
    vector_field = points_deformed - points_aligned

    offsets = np.sqrt(np.sum((vector_field) ** 2, 1))  # vector field modules

    # Normalize vectors to be unitary (directions)
    directions = vector_field / np.array([offsets]).T

    # Define colors mapping the direction vectors to RGB.
    # Absolute value generates DTI-like colors
    colors = directions

    return offsets, directions, colors


def bundlewarp_shape_analysis(
    moving_aligned, deformed_bundle, no_disks=10, plotting=False
):
    """Calculate bundle shape difference profile.

    Bundle shape difference analysis using magnitude from BundleWarp
    displacements and BUAN.

    Depending on the number of points of a streamline, and the number of
    segments requested, multiple points may be considered for the computation
    of a given segment; a segment may contain information from a single point;
    or some segments may not contain information from any points. In the latter
    case, the segment will contain an ``np.nan`` value. The point-to-segment
    mapping is defined by the :func:`assignment_map`: for each segment index,
    the point information of the matching index positions, as returned by
    :func:`assignment_map`, are considered for the computation.

    Parameters
    ----------
    moving_aligned : Streamlines
        Linearly (affinely) moved bundle
    deformed_bundle : Streamlines
        Nonlinearly (warped) moved bundle
    no_disks : int, optional
        Number of segments to be created along the length of the bundle
    plotting : Boolean, optional
        Plot bundle shape profile

    Returns
    -------
    shape_profile : np.ndarray
        Float array containing bundlewarp displacement magnitudes along the
        length of the bundle
    stdv : np.ndarray
        Float array containing standard deviations
    """
    n = no_disks
    offsets, directions, colors = bundlewarp_vector_filed(
        moving_aligned, deformed_bundle
    )

    indx = assignment_map(deformed_bundle, deformed_bundle, n)
    indx = np.array(indx)

    rng = np.random.default_rng()

    colors = rng.random((n, 3))

    disks_color = []
    for _, ind in enumerate(indx):
        disks_color.append(tuple(colors[ind]))

    x = np.array(range(1, n + 1))
    shape_profile = np.zeros(n)
    stdv = np.zeros(n)

    for i in range(n):
        mask = indx == i
        if sum(mask):
            shape_profile[i] = np.mean(offsets[mask])
            stdv[i] = np.std(offsets[mask])
        else:
            shape_profile[i] = np.nan
            stdv[i] = np.nan

    if plotting:
        bundle_shape_profile(x, shape_profile, stdv)

    return shape_profile, stdv<|MERGE_RESOLUTION|>--- conflicted
+++ resolved
@@ -56,12 +56,10 @@
     return [x for x in range(0, len(cb)) if x not in lst]
 
 
-<<<<<<< HEAD
+
 def bundlewarp(static, moving, dist=None, alpha=0.5, beta=20, max_iter=15,
                affine=True):
-=======
-def bundlewarp(static, moving, dist=None, alpha=0.3, beta=20, max_iter=15, affine=True):
->>>>>>> 19ae6a6b
+
     """Register two bundles using nonlinear method.
 
     Parameters
