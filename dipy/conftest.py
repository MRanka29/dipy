--- conflicted
+++ resolved
@@ -3,12 +3,9 @@
 import warnings
 
 import numpy as np
-<<<<<<< HEAD
 from packaging.version import Version
 import pytest
-=======
-import warnings
->>>>>>> fb4005f0
+
 
 """ Set numpy print options to "legacy" for new versions of numpy
  If imported into a file, pytest will run this before any doctests.
