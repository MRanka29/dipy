"""
Read test or example data
"""

from __future__ import division, print_function, absolute_import

import sys
import json

from nibabel import load
from dipy.io.bvectxt import read_bvec_file
from os.path import join as pjoin, dirname

if sys.version_info[0] < 3:
    import cPickle

    def loads_compat(bytes):
        return cPickle.loads(bytes)
else:  # Python 3
    import pickle
    # Need to load pickles saved in Python 2

    def loads_compat(bytes):
        return pickle.loads(bytes, encoding='latin1')

import gzip
import numpy as np
from dipy.core.gradients import GradientTable, gradient_table
from dipy.core.sphere import Sphere, HemiSphere
from dipy.sims.voxel import SticksAndBall
from dipy.data.fetcher import (fetch_scil_b0,
                               read_scil_b0,
                               fetch_stanford_hardi,
                               read_stanford_hardi,
                               fetch_taiwan_ntu_dsi,
                               read_taiwan_ntu_dsi,
                               fetch_sherbrooke_3shell,
                               read_sherbrooke_3shell,
                               fetch_isbi2013_2shell,
                               read_isbi2013_2shell,
                               read_stanford_labels,
                               fetch_syn_data,
                               read_syn_data,
                               fetch_stanford_t1,
                               read_stanford_t1,
                               fetch_stanford_pve_maps,
                               read_stanford_pve_maps,
<<<<<<< HEAD
                               fetch_viz_icons,
                               read_viz_icons,
                               fetch_bundles_2_subjects,
                               read_bundles_2_subjects)

=======
                               fetch_cenir_multib,
                               read_cenir_multib,
                               fetch_mni_template,
                               read_mni_template)
>>>>>>> 57f7ec92

from ..utils.arrfuncs import as_native_array
from dipy.tracking.streamline import relist_streamlines


THIS_DIR = dirname(__file__)
SPHERE_FILES = {
    'symmetric362': pjoin(THIS_DIR, 'evenly_distributed_sphere_362.npz'),
    'symmetric642': pjoin(THIS_DIR, 'evenly_distributed_sphere_642.npz'),
    'symmetric724': pjoin(THIS_DIR, 'evenly_distributed_sphere_724.npz'),
    'repulsion724': pjoin(THIS_DIR, 'repulsion724.npz'),
    'repulsion100': pjoin(THIS_DIR, 'repulsion100.npz')
}


class DataError(Exception):
    pass


def get_sim_voxels(name='fib1'):
    """ provide some simulated voxel data

    Parameters
    ------------
    name : str, which file?
        'fib0', 'fib1' or 'fib2'

    Returns
    ---------
    dix : dictionary, where dix['data'] returns a 2d array
        where every row is a simulated voxel with different orientation

    Examples
    ----------
    >>> from dipy.data import get_sim_voxels
    >>> sv=get_sim_voxels('fib1')
    >>> sv['data'].shape
    (100, 102)
    >>> sv['fibres']
    '1'
    >>> sv['gradients'].shape
    (102, 3)
    >>> sv['bvals'].shape
    (102,)
    >>> sv['snr']
    '60'
    >>> sv2=get_sim_voxels('fib2')
    >>> sv2['fibres']
    '2'
    >>> sv2['snr']
    '80'

    Notes
    -------
    These sim voxels were provided by M.M. Correia using Rician noise.
    """
    if name == 'fib0':
        fname = pjoin(THIS_DIR, 'fib0.pkl.gz')
    if name == 'fib1':
        fname = pjoin(THIS_DIR, 'fib1.pkl.gz')
    if name == 'fib2':
        fname = pjoin(THIS_DIR, 'fib2.pkl.gz')
    return loads_compat(gzip.open(fname, 'rb').read())


def get_skeleton(name='C1'):
    """ provide skeletons generated from Local Skeleton Clustering (LSC)

    Parameters
    -----------
    name : str, 'C1' or 'C3'

    Returns
    -------
    dix : dictionary

    Examples
    ---------
    >>> from dipy.data import get_skeleton
    >>> C=get_skeleton('C1')
    >>> len(C.keys())
    117
    >>> for c in C: break
    >>> sorted(C[c].keys())
    ['N', 'hidden', 'indices', 'most']
    """
    if name == 'C1':
        fname = pjoin(THIS_DIR, 'C1.pkl.gz')
    if name == 'C3':
        fname = pjoin(THIS_DIR, 'C3.pkl.gz')
    return loads_compat(gzip.open(fname, 'rb').read())


def get_sphere(name='symmetric362'):
    ''' provide triangulated spheres

    Parameters
    ------------
    name : str
        which sphere - one of:
        * 'symmetric362'
        * 'symmetric642'
        * 'symmetric724'
        * 'repulsion724'
        * 'repulsion100'

    Returns
    -------
    sphere : a dipy.core.sphere.Sphere class instance

    Examples
    --------
    >>> import numpy as np
    >>> from dipy.data import get_sphere
    >>> sphere = get_sphere('symmetric362')
    >>> verts, faces = sphere.vertices, sphere.faces
    >>> verts.shape
    (362, 3)
    >>> faces.shape
    (720, 3)
    >>> verts, faces = get_sphere('not a sphere name') #doctest: +IGNORE_EXCEPTION_DETAIL
    Traceback (most recent call last):
        ...
    DataError: No sphere called "not a sphere name"
    '''
    fname = SPHERE_FILES.get(name)
    if fname is None:
        raise DataError('No sphere called "%s"' % name)
    res = np.load(fname)
    # Set to native byte order to avoid errors in compiled routines for
    # big-endian platforms, when using these spheres.
    return Sphere(xyz=as_native_array(res['vertices']),
                  faces=as_native_array(res['faces']))


default_sphere = HemiSphere.from_sphere(get_sphere('symmetric724'))
small_sphere = HemiSphere.from_sphere(get_sphere('symmetric362'))


def get_data(name='small_64D'):
    """ provides filenames of some test datasets or other useful parametrisations

    Parameters
    ----------
    name : str
        the filename/s of which dataset to return, one of:
        'small_64D' small region of interest nifti,bvecs,bvals 64 directions
        'small_101D' small region of interest nifti,bvecs,bvals 101 directions
        'aniso_vox' volume with anisotropic voxel size as Nifti
        'fornix' 300 tracks in Trackvis format (from Pittsburgh Brain Competition)
        'gqi_vectors' the scanner wave vectors needed for a GQI acquisitions of 101 directions tested on Siemens 3T Trio
        'small_25' small ROI (10x8x2) DTI data (b value 2000, 25 directions)
        'test_piesno' slice of N=8, K=14 diffusion data
        'reg_c' small 2D image used for validating registration
        'reg_o' small 2D image used for validation registration
        'cb_2' two vectorized cingulum bundles

    Returns
    -------
    fnames : tuple
        filenames for dataset

    Examples
    ----------
    >>> import numpy as np
    >>> from dipy.data import get_data
    >>> fimg,fbvals,fbvecs=get_data('small_101D')
    >>> bvals=np.loadtxt(fbvals)
    >>> bvecs=np.loadtxt(fbvecs).T
    >>> import nibabel as nib
    >>> img=nib.load(fimg)
    >>> data=img.get_data()
    >>> data.shape
    (6, 10, 10, 102)
    >>> bvals.shape
    (102,)
    >>> bvecs.shape
    (102, 3)
    """

    if name == 'small_64D':
        fbvals = pjoin(THIS_DIR, 'small_64D.bvals.npy')
        fbvecs = pjoin(THIS_DIR, 'small_64D.gradients.npy')
        fimg = pjoin(THIS_DIR, 'small_64D.nii')
        return fimg, fbvals, fbvecs
    if name == '55dir_grad.bvec':
        return pjoin(THIS_DIR, '55dir_grad.bvec')
    if name == 'small_101D':
        fbvals = pjoin(THIS_DIR, 'small_101D.bval')
        fbvecs = pjoin(THIS_DIR, 'small_101D.bvec')
        fimg = pjoin(THIS_DIR, 'small_101D.nii.gz')
        return fimg, fbvals, fbvecs
    if name == 'aniso_vox':
        return pjoin(THIS_DIR, 'aniso_vox.nii.gz')
    if name == 'fornix':
        return pjoin(THIS_DIR, 'tracks300.trk')
    if name == 'gqi_vectors':
        return pjoin(THIS_DIR, 'ScannerVectors_GQI101.txt')
    if name == 'dsi515btable':
        return pjoin(THIS_DIR, 'dsi515_b_table.txt')
    if name == 'dsi4169btable':
        return pjoin(THIS_DIR, 'dsi4169_b_table.txt')
    if name == 'grad514':
        return pjoin(THIS_DIR, 'grad_514.txt')
    if name == "small_25":
        fbvals = pjoin(THIS_DIR, 'small_25.bval')
        fbvecs = pjoin(THIS_DIR, 'small_25.bvec')
        fimg = pjoin(THIS_DIR, 'small_25.nii.gz')
        return fimg, fbvals, fbvecs
    if name == "S0_10":
        fimg = pjoin(THIS_DIR, 'S0_10slices.nii.gz')
        return fimg
    if name == "test_piesno":
        fimg = pjoin(THIS_DIR, 'test_piesno.nii.gz')
        return fimg
    if name == "reg_c":
        return pjoin(THIS_DIR, 'C.npy')
    if name == "reg_o":
        return pjoin(THIS_DIR, 'circle.npy')
    if name == 'cb_2':
        return pjoin(THIS_DIR, 'cb_2.npz')
    if name == "t1_coronal_slice":
        return pjoin(THIS_DIR, 't1_coronal_slice.npy')


def _gradient_from_file(filename):
    """Reads a gradient file saved as a text file compatible with np.loadtxt
    and saved in the dipy data directory"""
    def gtab_getter():
        gradfile = pjoin(THIS_DIR, filename)
        grad = np.loadtxt(gradfile, delimiter=',')
        gtab = GradientTable(grad)
        return gtab
    return gtab_getter


get_3shell_gtab = _gradient_from_file("gtab_3shell.txt")
get_isbi2013_2shell_gtab = _gradient_from_file("gtab_isbi2013_2shell.txt")
get_gtab_taiwan_dsi = _gradient_from_file("gtab_taiwan_dsi.txt")


def dsi_voxels():
    fimg, fbvals, fbvecs = get_data('small_101D')
    bvals = np.loadtxt(fbvals)
    bvecs = np.loadtxt(fbvecs).T
    img = load(fimg)
    data = img.get_data()
    gtab = gradient_table(bvals, bvecs)
    return data, gtab


def dsi_deconv_voxels():
    gtab = gradient_table(np.loadtxt(get_data('dsi515btable')))
    data = np.zeros((2, 2, 2, 515))
    for ix in range(2):
        for iy in range(2):
            for iz in range(2):
                data[ix, iy, iz], dirs = SticksAndBall(gtab,
                                                       d=0.0015,
                                                       S0=100,
                                                       angles=[(0, 0), (90, 0)],
                                                       fractions=[50, 50],
                                                       snr=None)
    return data, gtab


def mrtrix_spherical_functions():
    """Spherical functions represented by spherical harmonic coefficients and
    evaluated on a discrete sphere.

    Returns
    -------
    func_coef : array (2, 3, 4, 45)
        Functions represented by the coefficients associated with the
        mxtrix spherical harmonic basis of order 8.
    func_discrete : array (2, 3, 4, 81)
        Functions evaluated on `sphere`.
    sphere : Sphere
        The discrete sphere, points on the surface of a unit sphere, used to
        evaluate the functions.

    Notes
    -----
    These coefficients were obtained by using the dwi2SH command of mrtrix.

    """
    func_discrete = load(pjoin(THIS_DIR, "func_discrete.nii.gz")).get_data()
    func_coef = load(pjoin(THIS_DIR, "func_coef.nii.gz")).get_data()
    gradients = np.loadtxt(pjoin(THIS_DIR, "sphere_grad.txt"))
    # gradients[0] and the first volume of func_discrete,
    # func_discrete[..., 0], are associated with the b=0 signal.
    # gradients[:, 3] are the b-values for each gradient/volume.
    sphere = Sphere(xyz=gradients[1:, :3])
    return func_coef, func_discrete[..., 1:], sphere


dipy_cmaps = None
def get_cmap(name):
    """Makes a callable, similar to maptlotlib.pyplot.get_cmap"""
    global dipy_cmaps
    if dipy_cmaps is None:
        filename = pjoin(THIS_DIR, "dipy_colormaps.json")
        with open(filename) as f:
            dipy_cmaps = json.load(f)

    desc = dipy_cmaps.get(name)
    if desc is None:
        return None

    def simple_cmap(v):
        """Emulates matplotlib colormap callable"""
        rgba = np.ones((len(v), 4))
        for i, color in enumerate(('red', 'green', 'blue')):
            x, y0, y1 = zip(*desc[color])
            # Matplotlib allows more complex colormaps, but for users who do
            # not have Matplotlib dipy makes a few simple colormaps available.
            # These colormaps are simple because y0 == y1, and therefor we
            # ignore y1 here.
            rgba[:, i] = np.interp(v, x, y0)
        return rgba

    return simple_cmap


def two_cingulum_bundles():
    fname = get_data('cb_2')
    res = np.load(fname)
    cb1 = relist_streamlines(res['points'], res['offsets'])
    cb2 = relist_streamlines(res['points2'], res['offsets2'])
    return cb1, cb2

def matlab_life_results():
    matlab_rmse = np.load(pjoin(THIS_DIR, 'life_matlab_rmse.npy'))
    matlab_weights = np.load(pjoin(THIS_DIR, 'life_matlab_weights.npy'))
    return matlab_rmse, matlab_weights<|MERGE_RESOLUTION|>--- conflicted
+++ resolved
@@ -8,7 +8,6 @@
 import json
 
 from nibabel import load
-from dipy.io.bvectxt import read_bvec_file
 from os.path import join as pjoin, dirname
 
 if sys.version_info[0] < 3:
@@ -45,18 +44,14 @@
                                read_stanford_t1,
                                fetch_stanford_pve_maps,
                                read_stanford_pve_maps,
-<<<<<<< HEAD
                                fetch_viz_icons,
                                read_viz_icons,
                                fetch_bundles_2_subjects,
-                               read_bundles_2_subjects)
-
-=======
+                               read_bundles_2_subjects,
                                fetch_cenir_multib,
                                read_cenir_multib,
                                fetch_mni_template,
                                read_mni_template)
->>>>>>> 57f7ec92
 
 from ..utils.arrfuncs import as_native_array
 from dipy.tracking.streamline import relist_streamlines
