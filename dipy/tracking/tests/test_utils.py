--- conflicted
+++ resolved
@@ -13,12 +13,8 @@
                                  random_seeds_from_mask, target,
                                  target_line_based, _rmi, unique_rows, near_roi,
                                  reduce_rois, path_length, flexi_tvis_affine,
-<<<<<<< HEAD
-                                 get_flexi_tvis_affine)
-
-=======
                                  get_flexi_tvis_affine, _min_at)
->>>>>>> 2dfaa4ce
+
 from dipy.tracking._utils import _to_voxel_coordinates
 
 import dipy.tracking.metrics as metrix
