--- conflicted
+++ resolved
@@ -76,15 +76,6 @@
     io_info_flow.run(filepath_dix["gs_streamlines.trk"])
 
     io_info_flow = IoInfoFlow()
-<<<<<<< HEAD
-    npt.assert_raises(SystemExit, io_info_flow.run, filepath_dix["gs_streamlines.tck"])
-    io_info_flow = IoInfoFlow()
-    npt.assert_raises(OSError, io_info_flow.run, "fake.vtk")
-
-    io_info_flow = IoInfoFlow()
-    io_info_flow.run(
-        filepath_dix["gs_streamlines.tck"], reference=filepath_dix["gs_volume.nii"]
-=======
     npt.assert_raises(SystemExit, io_info_flow.run,
                       filepath_dix["gs_streamlines.tck"])
 
@@ -92,7 +83,6 @@
     io_info_flow.run(
         filepath_dix["gs_streamlines.tck"],
         reference=filepath_dix["gs_volume.nii"]
->>>>>>> 7ffb1fd9
     )
 
     with open(fname_log, "r") as file:
